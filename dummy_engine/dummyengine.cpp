// g++ -o dummyengine dummyengine.cpp
// i686-w64-mingw32-c++ -o dummyengine.exe dummyengine.cpp

#include <cstring>
#include <fstream>
#include <unistd.h>

using namespace std;

#if defined(MINGW) || defined(__MINGW32__) || defined(__MINGW64__)
#include <time.h>
int _dowildcard = -1; /* enable wildcard expansion for mingw */
#endif

const char FILENAME_SUFFIX[] = ".out";

void process_file(char in_fname[]) {
  // copy input filename to output filename with suffix
  char *out_fname = new char[strlen(in_fname) + strlen(FILENAME_SUFFIX)];
  strcpy(out_fname, in_fname);
  strcat(out_fname, FILENAME_SUFFIX);

  printf("processing arg as a file: %s\n", in_fname);
  printf("filename to be written: %s\n", out_fname);

  // copy input file contents to output file
  ifstream in_file(in_fname);
  if (!in_file.is_open()) {
    printf("ERR can't open %s file for reading\n", in_fname);
    exit(1);
  }
  ofstream out_file(out_fname);
  if (!out_file.is_open()) {
    printf("ERR can't open %s file for writing\n", out_fname);
    exit(1);
  }
  out_file << in_file.rdbuf();
  in_file.close();
  out_file.close();

  delete[] out_fname;
}

int main(int argc,     // number of strings in array argv
         char *argv[]) // array of command-line argument strings
{
  printf("Dummy engine output\n");

  int i;

  for (i = 1; i < argc; i++) {
    process_file(argv[i]);
  }

<<<<<<< HEAD
srand(time(NULL));
int sleep_time = rand() % 60;
printf("sleeping %d seconds\n", sleep_time);
sleep(sleep_time);
=======
  // sleep some time
  srand(time(NULL));
  int sleep_time = rand() % 8;
  printf("sleeping %d seconds\n", sleep_time);
  sleep(sleep_time);
>>>>>>> b82554f3

  return 0;
}<|MERGE_RESOLUTION|>--- conflicted
+++ resolved
@@ -52,18 +52,11 @@
     process_file(argv[i]);
   }
 
-<<<<<<< HEAD
-srand(time(NULL));
-int sleep_time = rand() % 60;
-printf("sleeping %d seconds\n", sleep_time);
-sleep(sleep_time);
-=======
   // sleep some time
   srand(time(NULL));
-  int sleep_time = rand() % 8;
+  int sleep_time = rand() % 60;
   printf("sleeping %d seconds\n", sleep_time);
   sleep(sleep_time);
->>>>>>> b82554f3
 
   return 0;
 }